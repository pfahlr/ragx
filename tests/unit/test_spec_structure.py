--- conflicted
+++ resolved
@@ -7,8 +7,6 @@
 import yaml
 
 SPEC_PATH = Path("codex/specs/ragx_master_spec.yaml")
-<<<<<<< HEAD
-
 
 def _load_spec() -> dict[str, Any]:
     with SPEC_PATH.open(encoding="utf-8") as handle:
@@ -20,18 +18,6 @@
     return data
 
 
-=======
-
-
-def _load_spec() -> dict[str, Any]:
-    with SPEC_PATH.open(encoding="utf-8") as handle:
-        data = yaml.safe_load(handle)
-    if not isinstance(data, dict):
-        raise AssertionError("Master spec must load to a mapping")
-    return data
-
-
->>>>>>> 1fd40872
 def test_spec_has_components_and_tool_registry() -> None:
     spec = _load_spec()
     assert "components" in spec and isinstance(spec["components"], list)
@@ -85,7 +71,6 @@
     assert toolpack_entry.get("fields"), f"Toolpack spec under {component_id} missing fields"
 
 
-<<<<<<< HEAD
 def test_spec_tests_section_and_flowscript_decisions_are_structured() -> None:
     text = SPEC_PATH.read_text(encoding="utf-8")
 
@@ -114,25 +99,7 @@
     }
     assert {"flowscript_parser_engine", "flowscript_error_surface", "flowscript_expr_interp"}.issubset(decision_ids)
 
-
-def test_minimal_spec_yaml_layout_loads(tmp_path: Path) -> None:
-    sample = tmp_path / "spec.yaml"
-    sample.write_text(
-        "tests:\n"
-        "  unit:\n"
-        "    - smoke\n"
-        "open_decisions:\n"
-        "  - id: example_decision\n"
-        "    question: Example?\n"
-        "    options: [yes, no]\n"
-        "    default: yes\n",
-        encoding="utf-8",
-    )
-    loaded = yaml.safe_load(sample.read_text(encoding="utf-8"))
-    assert loaded["tests"]["unit"] == ["smoke"]
-    assert loaded["open_decisions"][0]["id"] == "example_decision"
-=======
-def test_spec_tests_section_is_mapping() -> None:
+ def test_spec_tests_section_is_mapping() -> None:
     spec = _load_spec()
     tests_section = spec.get("tests")
     assert isinstance(tests_section, dict), "spec.tests must be a mapping"
@@ -149,7 +116,6 @@
     for decision in open_decisions:
         assert isinstance(decision, dict), "each open decision must be a mapping"
         assert {"id", "question", "options", "default"} <= set(decision)
-
 
 def test_minimal_yaml_loads(tmp_path: Path) -> None:
     content = (
@@ -171,4 +137,21 @@
     loaded = yaml.safe_load(sample.read_text(encoding="utf-8"))
     assert isinstance(loaded, dict)
     assert "tests" in loaded and "open_decisions" in loaded
->>>>>>> 1fd40872
+
+def test_minimal_spec_yaml_layout_loads(tmp_path: Path) -> None:
+    sample = tmp_path / "spec.yaml"
+    sample.write_text(
+        "tests:\n"
+        "  unit:\n"
+        "    - smoke\n"
+        "open_decisions:\n"
+        "  - id: example_decision\n"
+        "    question: Example?\n"
+        "    options: [yes, no]\n"
+        "    default: yes\n",
+        encoding="utf-8",
+    )
+    loaded = yaml.safe_load(sample.read_text(encoding="utf-8"))
+    assert loaded["tests"]["unit"] == ["smoke"]
+    assert loaded["open_decisions"][0]["id"] == "example_decision"
+
