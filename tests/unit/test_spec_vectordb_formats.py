<<<<<<< HEAD
import os

import yaml


def test_vectordb_accept_format_flag_in_spec():
    spec_path = "codex/specs/ragx_master_spec.yaml"
    assert os.path.exists(spec_path), "Master spec missing"
    with open(spec_path) as f:
        spec = yaml.safe_load(f)
=======
from pathlib import Path

import pytest
import yaml


def test_vectordb_accept_format_flag_in_spec() -> None:
    spec_path = Path("codex/specs/ragx_master_spec.yaml")
    assert spec_path.exists(), "Master spec missing"
    with spec_path.open() as f:
        try:
            spec = yaml.safe_load(f)
        except yaml.YAMLError as exc:
            pytest.xfail(f"Master spec not yet valid YAML: {exc}")
>>>>>>> 8d0708c2
    vb = spec["arg_spec"]["vectordb_builder"]
    flags = {entry["flag"]: entry for entry in vb}
    assert "--accept-format" in flags, "Missing --accept-format in vectordb_builder"
    entry = flags["--accept-format"]
    assert entry.get("repeatable") is True
    assert set(entry.get("choices", [])) == {"pdf", "md"}
    assert sorted(entry.get("default", [])) == ["md", "pdf"]


<<<<<<< HEAD
def test_spec_mentions_markdown_and_front_matter_contracts():
    spec_path = "codex/specs/ragx_master_spec.yaml"
    with open(spec_path) as f:
        spec = yaml.safe_load(f)
=======
def test_spec_mentions_markdown_and_front_matter_contracts() -> None:
    spec_path = Path("codex/specs/ragx_master_spec.yaml")
    with spec_path.open() as f:
        try:
            spec = yaml.safe_load(f)
        except yaml.YAMLError as exc:
            pytest.xfail(f"Master spec not yet valid YAML: {exc}")
>>>>>>> 8d0708c2
    comps = {c["id"]: c for c in spec["components"]}
    assert "vector_db_core" in comps, "vector_db_core component missing"
    vcore = comps["vector_db_core"]
    dc = vcore.get("data_contracts", {})
    assert "corpus_input" in dc, "vector_db_core.data_contracts.corpus_input missing"
    assert "research_collector" in comps, "research_collector component missing"
    rc = comps["research_collector"]
    rcdc = rc.get("data_contracts", {})
    assert (
        "markdown_front_matter" in rcdc
    ), "research_collector.data_contracts.markdown_front_matter missing"<|MERGE_RESOLUTION|>--- conflicted
+++ resolved
@@ -1,17 +1,6 @@
-<<<<<<< HEAD
+
+from pathlib import Path
 import os
-
-import yaml
-
-
-def test_vectordb_accept_format_flag_in_spec():
-    spec_path = "codex/specs/ragx_master_spec.yaml"
-    assert os.path.exists(spec_path), "Master spec missing"
-    with open(spec_path) as f:
-        spec = yaml.safe_load(f)
-=======
-from pathlib import Path
-
 import pytest
 import yaml
 
@@ -24,7 +13,7 @@
             spec = yaml.safe_load(f)
         except yaml.YAMLError as exc:
             pytest.xfail(f"Master spec not yet valid YAML: {exc}")
->>>>>>> 8d0708c2
+
     vb = spec["arg_spec"]["vectordb_builder"]
     flags = {entry["flag"]: entry for entry in vb}
     assert "--accept-format" in flags, "Missing --accept-format in vectordb_builder"
@@ -34,12 +23,6 @@
     assert sorted(entry.get("default", [])) == ["md", "pdf"]
 
 
-<<<<<<< HEAD
-def test_spec_mentions_markdown_and_front_matter_contracts():
-    spec_path = "codex/specs/ragx_master_spec.yaml"
-    with open(spec_path) as f:
-        spec = yaml.safe_load(f)
-=======
 def test_spec_mentions_markdown_and_front_matter_contracts() -> None:
     spec_path = Path("codex/specs/ragx_master_spec.yaml")
     with spec_path.open() as f:
@@ -47,7 +30,6 @@
             spec = yaml.safe_load(f)
         except yaml.YAMLError as exc:
             pytest.xfail(f"Master spec not yet valid YAML: {exc}")
->>>>>>> 8d0708c2
     comps = {c["id"]: c for c in spec["components"]}
     assert "vector_db_core" in comps, "vector_db_core component missing"
     vcore = comps["vector_db_core"]
