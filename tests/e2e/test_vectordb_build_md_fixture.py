--- conflicted
+++ resolved
@@ -77,14 +77,11 @@
 
     doc_ids = {entry["id"] for entry in docs}
     assert doc_ids == {"doc-one", "doc_two"}
-<<<<<<< HEAD
-=======
 
-    doc_entries = {entry["id"]: entry for entry in docs}
     assert "doc-one" in documents
-    assert doc_entries["doc-one"]["metadata"]["slug"] == "doc-one"
+    assert doc_ids"doc-one"]["metadata"]["slug"] == "doc-one"
 
->>>>>>> 1fd40872
+
 
 
 def test_vectordb_build_md_fixture(tmp_path: Path) -> None:
