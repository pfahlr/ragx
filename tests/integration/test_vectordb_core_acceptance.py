<<<<<<< HEAD
import numpy as np
import pytest

=======
from __future__ import annotations

from typing import TYPE_CHECKING, Any

import pytest

np = pytest.importorskip("numpy")

if TYPE_CHECKING:
    from numpy.typing import NDArray
else:
    NDArray = Any

>>>>>>> 8d0708c2

@pytest.mark.xfail(reason="Vector DB Core not implemented yet", strict=False)
def test_backend_registry_and_dummy_backend() -> None:
    # Once ragcore is wired, agents should register a dummy backend and run a simple search
<<<<<<< HEAD
    from ragcore.registry import register, get  # noqa: I001
    # File exists in the spec pack later.
    from ragcore.backends.dummy import DummyBackend  # noqa: I001
    register(DummyBackend())
    b = get("dummy")
    h = b.build({"dim": 4, "metric": "ip", "kind": "flat"})
    xb = np.random.rand(10, 4).astype("float32")
    q = np.random.rand(2, 4).astype("float32")
=======
    from ragcore.backends.dummy import DummyBackend  # file exists in the spec pack later
    from ragcore.registry import get, register
    register(DummyBackend())
    b = get("dummy")
    h = b.build({"dim": 4, "metric": "ip", "kind": "flat"})
    xb: NDArray[np.float32] = np.random.rand(10, 4).astype("float32")
    q: NDArray[np.float32] = np.random.rand(2, 4).astype("float32")
>>>>>>> 8d0708c2
    h.add(xb)
    res = h.search(q, k=3)
    assert res["ids"].shape == (2, 3)
    assert res["dists"].shape == (2, 3)<|MERGE_RESOLUTION|>--- conflicted
+++ resolved
@@ -1,9 +1,5 @@
-<<<<<<< HEAD
+from __future__ import annotations
 import numpy as np
-import pytest
-
-=======
-from __future__ import annotations
 
 from typing import TYPE_CHECKING, Any
 
@@ -16,12 +12,10 @@
 else:
     NDArray = Any
 
->>>>>>> 8d0708c2
-
 @pytest.mark.xfail(reason="Vector DB Core not implemented yet", strict=False)
 def test_backend_registry_and_dummy_backend() -> None:
     # Once ragcore is wired, agents should register a dummy backend and run a simple search
-<<<<<<< HEAD
+
     from ragcore.registry import register, get  # noqa: I001
     # File exists in the spec pack later.
     from ragcore.backends.dummy import DummyBackend  # noqa: I001
@@ -30,15 +24,7 @@
     h = b.build({"dim": 4, "metric": "ip", "kind": "flat"})
     xb = np.random.rand(10, 4).astype("float32")
     q = np.random.rand(2, 4).astype("float32")
-=======
-    from ragcore.backends.dummy import DummyBackend  # file exists in the spec pack later
-    from ragcore.registry import get, register
-    register(DummyBackend())
-    b = get("dummy")
-    h = b.build({"dim": 4, "metric": "ip", "kind": "flat"})
-    xb: NDArray[np.float32] = np.random.rand(10, 4).astype("float32")
-    q: NDArray[np.float32] = np.random.rand(2, 4).astype("float32")
->>>>>>> 8d0708c2
+
     h.add(xb)
     res = h.search(q, k=3)
     assert res["ids"].shape == (2, 3)
