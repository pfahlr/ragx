--- conflicted
+++ resolved
@@ -1,7 +1,4 @@
-<<<<<<< HEAD
-import pytest
 
-=======
 from typing import TypedDict
 
 import pytest
@@ -21,7 +18,6 @@
     meta: MCPResponseMeta
     errors: list[str]
 
->>>>>>> 8d0708c2
 
 @pytest.mark.xfail(reason="MCP server not implemented yet", strict=False)
 def test_mcp_envelope_schema_contract() -> None:
