<<<<<<< HEAD
.PHONY: lint typecheck test codex-bootstrap
=======
.PHONY: lint typecheck test codex-bootstrap check unit integration e2e acceptance

PYTHON ?= python3
TASK_LIMIT ?= 5
>>>>>>> 27734906

lint:
$(PYTHON) -m ruff check .
yamllint -s codex/ flows/

typecheck:
$(PYTHON) -m mypy .

test:
<<<<<<< HEAD
	pytest -q || true

codex-bootstrap:
	python scripts/codex_next_tasks.py
=======
$(PYTHON) -m pytest --maxfail=1 --disable-warnings

check: lint typecheck test

codex-bootstrap:
$(PYTHON) -m scripts.codex_next_tasks --limit $(TASK_LIMIT)

unit:
$(PYTHON) -m pytest -q tests/unit

integration:
$(PYTHON) -m pytest -q tests/integration

e2e:
$(PYTHON) -m pytest -q tests/e2e

acceptance:
$(PYTHON) -m pytest -q tests/acceptance
>>>>>>> 27734906
<|MERGE_RESOLUTION|>--- conflicted
+++ resolved
@@ -1,11 +1,8 @@
-<<<<<<< HEAD
-.PHONY: lint typecheck test codex-bootstrap
-=======
+
 .PHONY: lint typecheck test codex-bootstrap check unit integration e2e acceptance
 
 PYTHON ?= python3
 TASK_LIMIT ?= 5
->>>>>>> 27734906
 
 lint:
 $(PYTHON) -m ruff check .
@@ -15,12 +12,7 @@
 $(PYTHON) -m mypy .
 
 test:
-<<<<<<< HEAD
-	pytest -q || true
 
-codex-bootstrap:
-	python scripts/codex_next_tasks.py
-=======
 $(PYTHON) -m pytest --maxfail=1 --disable-warnings
 
 check: lint typecheck test
@@ -38,5 +30,4 @@
 $(PYTHON) -m pytest -q tests/e2e
 
 acceptance:
-$(PYTHON) -m pytest -q tests/acceptance
->>>>>>> 27734906
+$(PYTHON) -m pytest -q tests/acceptance