--- conflicted
+++ resolved
@@ -280,10 +280,7 @@
 
     for record in documents:
         metadata = dict(record.metadata)
-<<<<<<< HEAD
-        raw_id = metadata.get("id") or metadata.get("slug") or record.path.stem
-        doc_id = str(raw_id)
-=======
+
         preferred_id = metadata.get("id")
         if preferred_id is None:
             preferred_id = metadata.get("slug")
@@ -294,7 +291,7 @@
                 doc_id = record.path.stem
         else:
             doc_id = record.path.stem
->>>>>>> 2e1b28bf
+
         counter = seen.get(doc_id)
         if counter is None:
             seen[doc_id] = 0
